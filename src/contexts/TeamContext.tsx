--- conflicted
+++ resolved
@@ -23,7 +23,6 @@
 
 const TeamContext = createContext<TeamContextType | undefined>(undefined);
 
-<<<<<<< HEAD
 const LEGACY_TEAM_KEY = 'leadflow_current_team_id';
 const TEAM_STORAGE_PREFIX = 'leadflow_current_team';
 const TEAM_CACHE_PREFIX = 'leadflow_team_cache';
@@ -143,82 +142,6 @@
 
 const clearTeamCache = (userId: string) => {
   safeStorage.remove(getCacheKey(userId));
-=======
-const CURRENT_TEAM_KEY = 'leadflow_current_team_id';
-const TEAM_CACHE_KEY = 'leadflow_team_cache_v1';
-const TEAM_CACHE_TTL = 1000 * 60 * 60 * 24;
-const RPC_TIMEOUT_MS = 8000;
-const FALLBACK_TIMEOUT_MS = 6000;
-const MAX_RPC_ATTEMPTS = 2;
-
-interface TeamCacheEntry {
-  userId: string;
-  email?: string | null;
-  availableTeams: UserTeam[];
-  currentTeamId: string | null;
-  updatedAt: number;
-}
-
-interface TeamCacheStore {
-  [userId: string]: TeamCacheEntry;
-}
-
-interface LoadTeamsOptions {
-  hasCachedData?: boolean;
-  preferredTeamId?: string | null;
-  reason?: string;
-}
-
-interface ApplyTeamsOptions {
-  preferredTeamId?: string | null;
-  skipPersistence?: boolean;
-  reason?: string;
-}
-
-interface FetchTeamsResult {
-  teams: UserTeam[];
-  source: 'rpc' | 'fallback' | 'empty';
-}
-
-interface WithTimeoutResult<T> {
-  success: boolean;
-  value?: T;
-  error?: Error;
-  timedOut: boolean;
-}
-
-const isBrowser = typeof window !== 'undefined';
-
-const safeStorage = {
-  get(key: string) {
-    if (!isBrowser) return null;
-
-    try {
-      return window.localStorage.getItem(key);
-    } catch (error) {
-      console.warn(`[TeamContext] Unable to read ${key} from localStorage`, error);
-      return null;
-    }
-  },
-  set(key: string, value: string) {
-    if (!isBrowser) return;
-
-    try {
-      window.localStorage.setItem(key, value);
-    } catch (error) {
-      console.warn(`[TeamContext] Unable to write ${key} to localStorage`, error);
-    }
-  },
-  remove(key: string) {
-    if (!isBrowser) return;
-
-    try {
-      window.localStorage.removeItem(key);
-    } catch (error) {
-      console.warn(`[TeamContext] Unable to remove ${key} from localStorage`, error);
-    }
-  },
->>>>>>> 656414ab
 };
 
 const slugify = (value: string) => {
@@ -249,7 +172,6 @@
   return 0;
 };
 
-<<<<<<< HEAD
 interface NormalizedTeamInput {
   team_id?: string | null;
   id?: string | null;
@@ -265,7 +187,6 @@
 }
 
 const normalizeTeamRecord = (raw: NormalizedTeamInput): UserTeam | null => {
-=======
 const normalizeTeamRecord = (
   raw: Partial<UserTeam> & {
     team_id?: string | null;
@@ -275,7 +196,6 @@
     created_at?: string | null;
   },
 ): UserTeam | null => {
->>>>>>> 656414ab
   const teamId = raw.team_id ?? raw.id;
 
   if (!teamId) {
@@ -300,7 +220,6 @@
   };
 };
 
-<<<<<<< HEAD
 const dedupeTeams = (teams: UserTeam[]): UserTeam[] => {
   const map = new Map<string, UserTeam>();
 
@@ -326,7 +245,6 @@
 };
 
 const describeError = (error: unknown): string => {
-=======
 const mergeAndNormalizeTeams = (teams: UserTeam[]): UserTeam[] => {
   const map = new Map<string, UserTeam>();
 
@@ -360,17 +278,13 @@
     .filter((team): team is UserTeam => team !== null);
 
 const getErrorMessage = (error: unknown) => {
->>>>>>> 656414ab
   if (error instanceof Error) {
     return error.message;
   }
 
   if (error && typeof error === 'object' && 'message' in error) {
     const message = (error as { message?: unknown }).message;
-<<<<<<< HEAD
-
-=======
->>>>>>> 656414ab
+
     if (typeof message === 'string') {
       return message;
     }
@@ -389,7 +303,6 @@
   return 'Erro desconhecido';
 };
 
-<<<<<<< HEAD
 const fetchTeamsViaRpc = async (userId: string): Promise<UserTeam[]> => {
   console.log('[TeamContext] 🔍 Trying RPC get_user_teams for user:', userId);
 
@@ -542,7 +455,6 @@
   }
 
   return fetchTeamsViaFallback(userId);
-=======
 const withTimeout = async <T,>(
   promiseFactory: () => Promise<T>,
   timeoutMs: number,
@@ -849,7 +761,6 @@
     teams: [],
     source: 'empty',
   };
->>>>>>> 656414ab
 };
 
 interface TeamProviderProps {
@@ -868,7 +779,6 @@
     toastRef.current = toast;
   }, [toast]);
 
-<<<<<<< HEAD
   const availableTeamsRef = useRef<UserTeam[]>([]);
   useEffect(() => {
     availableTeamsRef.current = availableTeams;
@@ -911,7 +821,6 @@
             description: 'Você precisa criar uma operação em Configurações → Gerenciar Operações',
           });
           emptyToastRef.current = true;
-=======
   const isFetchingRef = useRef(false);
   const hasHydratedFromCacheRef = useRef(false);
   const lastUserIdRef = useRef<string | null>(null);
@@ -1212,11 +1121,9 @@
             ...team,
             member_count: normalizeMemberCount(team.member_count),
           });
->>>>>>> 656414ab
         }
       });
 
-<<<<<<< HEAD
         return;
       }
 
@@ -1253,7 +1160,6 @@
       toastRef.current({
         title: 'Erro ao carregar operações',
         description: describeError(error),
-=======
       const result = Array.from(map.values());
 
       console.log('[TeamContext] ✅ Merged teams count:', result.length);
@@ -1328,7 +1234,6 @@
       console.error('[TeamContext] Team not found:', teamId);
       toastRef.current({
         title: 'Operação não encontrada',
->>>>>>> 656414ab
         variant: 'destructive',
       });
     } finally {
@@ -1338,9 +1243,7 @@
     }
   }, [user]);
 
-<<<<<<< HEAD
   const hydrateFromCache = useCallback(() => {
-=======
     setCurrentTeam(team);
     safeStorage.set(CURRENT_TEAM_KEY, teamId);
     persistTeamSnapshot(availableTeams, team);
@@ -1354,12 +1257,10 @@
   const refreshTeams = useCallback(async () => {
     console.log('[TeamContext] Refreshing teams');
 
->>>>>>> 656414ab
     if (!user) {
       return false;
     }
 
-<<<<<<< HEAD
     const cached = readTeamCache(user.id);
 
     if (!cached || cached.teams.length === 0) {
@@ -1439,7 +1340,6 @@
     toastRef.current({
       title: 'Operação alterada',
       description: `Você está agora em: ${team.team_name}`,
-=======
     await loadTeams({
       hasCachedData: availableTeams.length > 0,
       preferredTeamId: currentTeam?.team_id ?? safeStorage.get(CURRENT_TEAM_KEY),
@@ -1468,7 +1368,6 @@
         emptyToastRef.current = false;
         setLoading(false);
       }
->>>>>>> 656414ab
     });
   }, [availableTeams, currentTeam?.team_id, user?.id]);
 
